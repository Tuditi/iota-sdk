--- conflicted
+++ resolved
@@ -191,17 +191,10 @@
         /// GET /health endpoint for the passed node
         fn Client::get_node_health(&self, node: &str) -> Result<bool>;
 
-<<<<<<< HEAD
         /// GET /api/v2/info endpoint
         fn Client::get_info(&self) -> Result<NodeInfoWrapper>; 
         
         /// GET /api/v2/peers endpoint
-=======
-        /// GET /api/v1/info endpoint
-        fn Client::get_info(&self) -> Result<NodeInfoWrapper>;
-
-        /// GET /api/v1/peers endpoint
->>>>>>> 798a552c
         fn Client::get_peers(&self) -> Result<Vec<PeerDto>>;
 
         /// GET /api/v2/tips endpoint
@@ -225,21 +218,12 @@
         /// Find all outputs based on the requests criteria. This method will try to query multiple nodes if
         /// the request amount exceeds individual node limit.
         fn Client::find_outputs(&self, output_ids: Option<Vec<String>>, addresses: Option<Vec<String>>) -> Result<Vec<OutputResponse>>;
-<<<<<<< HEAD
         
         /// GET /api/v2/milestones/{index} endpoint
         /// Get the milestone by the given index.
         fn Client::get_milestone(&self, index: u32) -> Result<MilestoneResponse>;
         
         /// GET /api/v2/milestones/{index}/utxo-changes endpoint
-=======
-
-        /// GET /api/v1/milestones/{index} endpoint
-        /// Get the milestone by the given index.
-        fn Client::get_milestone(&self, index: u32) -> Result<MilestoneResponse>;
-
-        /// GET /api/v1/milestones/{index}/utxo-changes endpoint
->>>>>>> 798a552c
         /// Gets the utxo changes by the given milestone index.
         fn Client::get_milestone_utxo_changes(&self, index: u32) -> Result<MilestoneUtxoChangesResponse>;
 
@@ -254,13 +238,8 @@
         /// GET /api/v2/treasury endpoint
         /// Get the treasury output.
         fn Client::get_treasury(&self) -> Result<TreasuryResponse>;
-<<<<<<< HEAD
         
         /// GET /api/v2/transactions/{transactionId}/included-message
-=======
-
-        /// GET /api/v1/transactions/{transactionId}/included-message
->>>>>>> 798a552c
         /// Returns the included message of the transaction.
         fn Client::get_included_message(&self, transaction_id: TransactionId) -> Result<Message>;
 
@@ -830,13 +809,8 @@
     class GetMessageBuilder {
         self_type GetMessageBuilder<'a>;
         private constructor = empty;
-<<<<<<< HEAD
         
         /// GET /api/v2/messages?index={Index} endpoint
-=======
-
-        /// GET /api/v1/messages?index={Index} endpoint
->>>>>>> 798a552c
         /// Consume the builder and search for messages matching the index
         fn GetMessageBuilder::index_string(&self, index: &str) -> Result<Vec<MessageId>>;
 
