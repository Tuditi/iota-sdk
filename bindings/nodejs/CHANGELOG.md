--- conflicted
+++ resolved
@@ -19,7 +19,6 @@
 
 ### Security -->
 
-<<<<<<< HEAD
 ## 1.1.0 - 2023-MM-DD
 
 ### Added
@@ -29,7 +28,7 @@
 - `GenericQueryParameter, UnlockableByAddress` types;
 - `Irc27Metadata` and `Irc30Metadata` helpers;
 - `Utils::outputHexBytes`;
-=======
+
 ## 1.0.12 - 2023-09-25
 
 ### Changed
@@ -40,7 +39,6 @@
 
 - Parsing of `RegularTransactionEssence.payload`;
 - Don't error if custom remainder address is provided with ledger nano;
->>>>>>> 5ac334d7
 
 ## 1.0.11 - 2023-09-14
 
