// Copyright 2020 IOTA Stiftung
// SPDX-License-Identifier: Apache-2.0

use crate::{types::Bech32Address, Client, Error, Result};

use bee_signing_ext::Seed;

/// Builder of get_unspent_address API
pub struct GetUnspentAddressBuilder<'a> {
    client: &'a Client,
    seed: &'a Seed,
    account_index: Option<usize>,
    initial_address_index: Option<usize>,
}

impl<'a> GetUnspentAddressBuilder<'a> {
    /// Create get_unspent_address builder
    pub fn new(client: &'a Client, seed: &'a Seed) -> Self {
        Self {
            client,
            seed,
            account_index: None,
            initial_address_index: None,
        }
    }

    /// Sets the account index.
    pub fn with_account_index(mut self, account_index: usize) -> Self {
        self.account_index = Some(account_index);
        self
    }

    /// Sets the index of the address to start looking for balance.
    pub fn with_initial_address_index(mut self, initial_address_index: usize) -> Self {
        self.initial_address_index = Some(initial_address_index);
        self
    }

    /// Consume the builder and get the API result
    pub async fn get(self) -> Result<(Bech32Address, usize)> {
        let account_index = self
            .account_index
            .ok_or_else(|| Error::MissingParameter(String::from("account index")))?;

        let mut index = self.initial_address_index.unwrap_or(0);

        let result = loop {
            let addresses = self
                .client
                .find_addresses(self.seed)
<<<<<<< HEAD
                .account_index(account_index)
                .range(index..index + 20)
                .get_all()?;
=======
                .with_account_index(account_index)
                .with_range(index..index + 20)
                .finish()?;
>>>>>>> f166267d

            // TODO we assume all addresses are unspent and valid if balance > 0
            let mut address = None;
            for (a, internal) in addresses {
                if !internal {
                    let address_balance = self.client.get_address().balance(&a).await?;
                    match address_balance {
                        0 => {
                            address = Some(a);
                            break;
                        }
                        _ => index += 1,
                    }
                }
            }

            if let Some(a) = address {
                break (a, index);
            }
        };

        Ok(result)
    }
}<|MERGE_RESOLUTION|>--- conflicted
+++ resolved
@@ -48,28 +48,20 @@
             let addresses = self
                 .client
                 .find_addresses(self.seed)
-<<<<<<< HEAD
-                .account_index(account_index)
-                .range(index..index + 20)
-                .get_all()?;
-=======
                 .with_account_index(account_index)
                 .with_range(index..index + 20)
                 .finish()?;
->>>>>>> f166267d
 
             // TODO we assume all addresses are unspent and valid if balance > 0
             let mut address = None;
-            for (a, internal) in addresses {
-                if !internal {
-                    let address_balance = self.client.get_address().balance(&a).await?;
-                    match address_balance {
-                        0 => {
-                            address = Some(a);
-                            break;
-                        }
-                        _ => index += 1,
+            for a in addresses {
+                let address_balance = self.client.get_address().balance(&a).await?;
+                match address_balance {
+                    0 => {
+                        address = Some(a);
+                        break;
                     }
+                    _ => index += 1,
                 }
             }
 
