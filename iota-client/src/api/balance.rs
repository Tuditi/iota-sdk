--- conflicted
+++ resolved
@@ -58,13 +58,8 @@
             // TODO we assume all addresses are unspent and valid if balance > 0
             let mut found_zero_balance = false;
             for (address, _) in addresses {
-<<<<<<< HEAD
                 let address_balance = self.client.get_address().balance(&address.try_into()?).await?;
-                match address_balance {
-=======
-                let address_balance = self.client.get_address().balance(&address).await?;
                 match address_balance.balance {
->>>>>>> 56e92725
                     0 => {
                         found_zero_balance = true;
                         break;
