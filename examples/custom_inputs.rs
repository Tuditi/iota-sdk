--- conflicted
+++ resolved
@@ -21,20 +21,14 @@
     )
     .unwrap();
 
-<<<<<<< HEAD
-    let address = iota.find_addresses(&seed).account_index(0).range(0..1).get().unwrap();
-    println!("{:?}", address[0]);
-    let outputs = iota.get_address().outputs(&address[0]).await.unwrap();
-=======
     let address = iota
         .find_addresses(&seed)
         .with_account_index(0)
         .with_range(0..1)
         .finish()
         .unwrap();
-    println!("{:?}", address[0].0.to_bech32());
-    let outputs = iota.get_address().outputs(&address[0].0).await.unwrap();
->>>>>>> f166267d
+    println!("{:?}", address[0]);
+    let outputs = iota.get_address().outputs(&address[0]).await.unwrap();
     println!("{:?}", outputs);
 
     let message_id = iota
