--- conflicted
+++ resolved
@@ -2,14 +2,7 @@
 // SPDX-License-Identifier: Apache-2.0
 
 //! cargo run --example transaction --release
-<<<<<<< HEAD
-use iota::{error::Error, Client, MessageId, Seed};
-use std::{convert::TryInto, time::Duration};
-use tokio::time::sleep;
-=======
-
 use iota::{client::Result, Client, Seed};
->>>>>>> 6c1cd05b
 extern crate dotenv;
 use dotenv::dotenv;
 use std::env;
@@ -33,18 +26,11 @@
 const EXPLORER_URL: &str = "https://explorer.iota.org/chrysalis/message/";
 
 #[tokio::main]
-<<<<<<< HEAD
-async fn main() -> Result<(), Error> {
-    let iota = Client::builder() // Crate a client instance builder
-        .with_node("http://0.0.0.0:14265") // Insert the node here
-        .unwrap()
-=======
 async fn main() -> Result<()> {
     // Create a client instance
     let iota = Client::builder()
         .with_node("https://api.lb-0.testnet.chrysalis2.com")? // Insert your node URL here
         .with_node_sync_disabled()
->>>>>>> 6c1cd05b
         .finish()
         .await?;
 
@@ -60,11 +46,7 @@
         .with_seed(&seed_1)
         // Insert the output address and amount to spent. The amount cannot be zero.
         .with_output(
-<<<<<<< HEAD
-            "atoi1qxj8s3kpacr6kmh05sxul4zp0xqulzn2vy9rznqj6rrc4nwd304pkq3p4j3".try_into()?,
-=======
             &iota.get_addresses(&seed_2).with_range(0..1).finish().await?[0],
->>>>>>> 6c1cd05b
             3_000_000,
         )?
         .finish()
@@ -77,11 +59,7 @@
         .message()
         .with_seed(&seed_1)
         .with_output(
-<<<<<<< HEAD
-            "atoi1qxu7dnlfld2p0rhld20nr6axdnl0katmwu59fprwcnahglmnvgpwj28ls3l".try_into()?,
-=======
             &iota.get_addresses(&seed_2).with_range(1..2).finish().await?[0],
->>>>>>> 6c1cd05b
             3_000_000,
         )?
         .finish()
@@ -94,11 +72,7 @@
         .message()
         .with_seed(&seed_1)
         .with_output(
-<<<<<<< HEAD
-            "atoi1qx0vue67w2e2wjk9jh07s7wfgxmsxgy9ssctn3nntyf9uqd6qs3zsmsrpjt".try_into()?,
-=======
             &iota.get_addresses(&seed_2).with_range(2..3).finish().await?[0],
->>>>>>> 6c1cd05b
             3_000_000,
         )?
         .finish()
@@ -112,19 +86,11 @@
         .with_seed(&seed_2)
         // Note that we can transfer to multiple outputs by using the `SendTransactionBuilder`
         .with_output(
-<<<<<<< HEAD
-            "atoi1q9nrumvaex24dy0duulp4q07lpa00w20ze6jfd0xly422kdcjxzakc0ht47".try_into()?,
-=======
             &iota.get_addresses(&seed_1).with_range(1..2).finish().await?[0],
->>>>>>> 6c1cd05b
             3_000_000,
         )?
         .with_output(
-<<<<<<< HEAD
-            "atoi1qx4sfmp605vnj6fxt0sf0cwclffw5hpxjqkf6fthyd74r9nmmu337pw23ua".try_into()?,
-=======
             &iota.get_addresses(&seed_1).with_range(2..3).finish().await?[0],
->>>>>>> 6c1cd05b
             3_000_000,
         )?
         .finish()
@@ -134,27 +100,7 @@
     let _ = iota.retry_until_included(&message.id().0, None, None).await?;
 
     let message_metadata = iota.get_message().metadata(&message.id().0).await;
-<<<<<<< HEAD
-    println!(
-        "The ledgerInclusionState: {:?}",
-        message_metadata.unwrap().ledger_inclusion_state
-    );
-    Ok(())
-}
-
-async fn reattach_promote_until_confirmed(message_id: MessageId, iota: &Client) {
-    while let Ok(metadata) = iota.get_message().metadata(&message_id).await {
-        if let Some(state) = metadata.ledger_inclusion_state {
-            println!("Leder inclusion state: {:?}", state);
-            break;
-        } else if let Ok(msg_id) = iota.reattach(&message_id).await {
-            println!("Reattached or promoted {}", msg_id.0);
-        }
-        sleep(Duration::from_secs(5)).await;
-    }
-=======
     println!("Ledger Inclusion State: {:?}", message_metadata?.ledger_inclusion_state);
 
     Ok(())
->>>>>>> 6c1cd05b
 }