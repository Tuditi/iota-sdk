--- conflicted
+++ resolved
@@ -8,13 +8,8 @@
 /// In this example we will get the balance of a known address
 #[tokio::main]
 async fn main() {
-<<<<<<< HEAD
-    let iota = Client::build() // Crate a client instance builder
-        .with_node("http://api.lb-0.testnet.chrysalis2.com") // Insert the node here
-=======
     let iota = Client::builder() // Crate a client instance builder
         .with_node("http://0.0.0.0:14265") // Insert the node here
->>>>>>> 56e92725
         .unwrap()
         .finish()
         .unwrap();
