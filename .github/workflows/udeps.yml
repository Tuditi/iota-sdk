name: Udeps

on:
  push:
    branches:
      - ''
<<<<<<< HEAD
      # - dev
      # - master
  pull_request:
    branches:
      - ''
      # - dev
      # - master
=======
#       - dev
#       - master
  pull_request:
    branches:
      - ''
#       - dev
#       - master
>>>>>>> a632c914

jobs:
  udeps:
    runs-on: ubuntu-latest
    steps:
    - uses: actions/checkout@v2

    - uses: actions-rs/toolchain@v1
      with:
        profile: minimal
        toolchain: stable
        override: true

    - name: Set seeds in .env
      run: mv .env.example .env

    - name: Cache cargo registry
      uses: actions/cache@v2
      with:
        path: ~/.cargo/registry
        key: ubuntu-latest-nightly-cargo-registry-${{ hashFiles('**/Cargo.toml') }}

    - name: Cache cargo index
      uses: actions/cache@v2
      with:
        path: ~/.cargo/git
        key: ubuntu-latest-nightly-cargo-index-${{ hashFiles('**/Cargo.toml') }}

    - name: Cache cargo target
      uses: actions/cache@v2
      with:
        path: target
        key: ubuntu-latest-nightly-cargo-build-target-${{ hashFiles('**/Cargo.toml') }}

    - name: Cache nodejs binding cargo target
      uses: actions/cache@v2
      with:
        path: bindings/node/native/target
        key: ubuntu-latest-nightly-cargo-build-node-target-${{ hashFiles('**/Cargo.toml') }}

    - uses: actions-rs/cargo@v1
      with:
        command: install
        args: cargo-udeps

    - uses: actions-rs/cargo@v1
      with:
        command: udeps
        args: --all-targets

    - uses: actions-rs/cargo@v1
      with:
        command: udeps
        args: --manifest-path ./bindings/node/native/Cargo.toml --all-targets<|MERGE_RESOLUTION|>--- conflicted
+++ resolved
@@ -4,7 +4,6 @@
   push:
     branches:
       - ''
-<<<<<<< HEAD
       # - dev
       # - master
   pull_request:
@@ -12,15 +11,6 @@
       - ''
       # - dev
       # - master
-=======
-#       - dev
-#       - master
-  pull_request:
-    branches:
-      - ''
-#       - dev
-#       - master
->>>>>>> a632c914
 
 jobs:
   udeps:
